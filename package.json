--- conflicted
+++ resolved
@@ -1,11 +1,7 @@
 {
   "name": "hubot-grafana",
   "description": "Query Grafana dashboards",
-<<<<<<< HEAD
-  "version": "4.0.0",
-=======
   "version": "3.2.3",
->>>>>>> 6f821a3a
   "author": "Stephen Yeargin <stephen@yearg.in>",
   "license": "MIT",
   "keywords": [
@@ -26,11 +22,7 @@
     "request": "^2.88.2"
   },
   "peerDependencies": {
-<<<<<<< HEAD
     "hubot": ">=2 <10 || 0.0.0-development"
-=======
-    "hubot": "^3 || ^4"
->>>>>>> 6f821a3a
   },
   "devDependencies": {
     "chai": "^4.3.7",
@@ -43,11 +35,7 @@
     "nock": "^13.3.1",
     "release-it": "^15.11.0",
     "require-dir": "^1.2.0",
-<<<<<<< HEAD
     "sinon": "^15.1.2",
-=======
-    "sinon": "^15.1.0",
->>>>>>> 6f821a3a
     "sinon-chai": "^3.7.0",
     "travis-cov": "^0.2.5"
   },
