--- conflicted
+++ resolved
@@ -106,34 +106,26 @@
       robot.logger.debug dashboards
       response = "Available dashboards:\n"
 
-<<<<<<< HEAD
       # Handle refactor done for version 2.0.2+
       if dashboards.dashboards
         list = dashboards.dashboards
       else
         list = dashboards
 
+      robot.logger.debug list
+
       for dashboard in list
-
-        robot.logger.debug dashboard
-
         # Handle refactor done for version 2.0.2+
         if dashboard.uri
           slug = dashboard.uri.replace /^db\//, ""
         else
           slug = dashboard.slug
-
-        msg.send "- #{slug}: #{dashboard.title}"
-=======
-      for dashboard in dashboards
-        slug = dashboard.uri.replace /^db\//, ""
         response = response + "- #{slug}: #{dashboard.title}\n"
 
       # Remove trailing newline
       response.trim()
 
       msg.send response
->>>>>>> ea5b51b9
 
   sendError = (message, msg) ->
     robot.logger.error message
